dist: trusty
sudo: required
language: python
cache:
    - apt
before_install:
    - sudo apt-get install -y software-properties-common
    - sudo add-apt-repository -y "deb http://us.archive.ubuntu.com/ubuntu/ trusty universe multiverse restricted"
    - sudo apt-get update -qq
    - sudo apt-get install -y opencl-headers fglrx ocl-icd-opencl-dev
env:
    - TOX_ENV=py3
    - TOX_ENV=py27
<<<<<<< HEAD
    - TOX_ENV=py3-opencl
    - TOX_ENV=py27-opencl
    - TOX_ENV=py27-tf
    - TOX_ENV=py3-tf
=======
>>>>>>> 41d90688
    - TOX_ENV=docs
install:
    - pip install --upgrade pip
    - pip install tox coveralls
script:
    - tox -e $TOX_ENV
after_success:
    - coveralls
<|MERGE_RESOLUTION|>--- conflicted
+++ resolved
@@ -11,13 +11,8 @@
 env:
     - TOX_ENV=py3
     - TOX_ENV=py27
-<<<<<<< HEAD
-    - TOX_ENV=py3-opencl
-    - TOX_ENV=py27-opencl
     - TOX_ENV=py27-tf
     - TOX_ENV=py3-tf
-=======
->>>>>>> 41d90688
     - TOX_ENV=docs
 install:
     - pip install --upgrade pip
